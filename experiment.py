#!/usr/bin/env python3
#
# Basic toolbox for server operations; wraps up a lot of stuff to avoid the need for hardcoding on the user's side.

import socket, time, warnings
import numpy as np
import matplotlib.pyplot as plt

from local_config import ip_address, port, fpga_clk_freq_MHz, grad_board
import grad_board as gb
import server_comms as sc
import marcompile as fc

import pdb
st = pdb.set_trace

######## TODO: configure the final buffers as well, whether in marcompile or elsewhere

class Experiment:
    """Wrapper class for managing an entire experimental sequence

    lo_freq: local oscillator frequencies, MHz: either single float,
    iterable of two or iterable of three values. Control three
    independent LOs. At least a single float must be supplied.
    If supplying 2 or 3 values, must also specify the rx_lo.

    rx_t: RF RX sampling time/s in microseconds; single float or tuple
    of two.

    rx_lo: RX local oscillator sources (integers): 0 - 2 correspond to
    the three LO NCOs, 3 is DC. Single integer or tuple of two.  By
    default will use local oscillator 0 for both RX channels, unless
    otherwise specified.

    Note: TX0 and TX1 will always be assigned to NCOs 0 and 1. NCO 2
    is for free adjustment of the RX frequency relative to the TX.

    csv_file: path to a CSV execution file, which will be
    compiled with marcompile.py . If this is not supplied, the
    sequence bytecode should be supplied manually using
    define_sequence() before run() is called.

    OPTIONAL PARAMETERS - ONLY ALTER IF YOU KNOW WHAT YOU'RE DOING

    grad_max_update_rate: used to calculate the frequency to run the
    gradient SPI interface at - must be high enough to support your
    maximum gradient sample rate but not so high that you experience
    communication issues. Leave this alone unless you know what you're
    doing.

    print_infos: print debugging messages from server to stdout

    assert_errors: errors returned from the server will be treated as
    exceptions by the class, halting the program

    init_gpa: initialise the GPA during the construction of this class

    """

    def __init__(self,
                 lo_freq=1, # MHz
                 rx_t=3.125, # us; multiples of 1/122.88, such as 3.125, are exact, others will be rounded to the nearest multiple of the 122.88 MHz clock
                 seq_dict=None,
                 seq_csv=None,
                 rx_lo=0, # which of internal NCO local oscillators (LOs), out of 0, 1, 2, to use for each channel
                 grad_max_update_rate=0.2, # MSPS, across all channels in parallel, best-effort
                 gpa_fhdo_offset_time=0, # when GPA-FHDO is used, offset the Y, Z and Z2 gradient times by 1x, 2x and 3x this value to emulate 'simultaneous' updates
                 print_infos=True, # show server info messages
                 assert_errors=True, # halt on server errors
                 init_gpa=False, # initialise the GPA (will reset its outputs when the Experiment object is created)
                 initial_wait=None, # initial pause before experiment begins - required to configure the LOs and RX rate; must be at least a few us. Is suitably set based on grad_max_update_rate by default.
                 auto_leds=True, # automatically scan the LED pattern from 0 to 255 as the sequence runs (set to off if you wish to manually control the LEDs)
                 prev_socket=None, # previously-opened socket, if want to maintain status etc
                 fix_cic_scale=True, # scale the RX data precisely based on the rate being used; otherwise a 2x variation possible in data amplitude based on rate
<<<<<<< HEAD
                 set_cic_shift=True, # program the CIC internal bit shift to maintain the gain within a factor of 2 independent of rate; required if the open-source CIC is used in the design
                 allow_user_init_cfg=False, # allow user-defined alteration of flocra configuration set by init, namely RX rate, LO properties etc; see the compile() method for details
=======
                 set_cic_shift=False, # program the CIC internal bit shift to maintain the gain within a factor of 2 independent of rate; required if the open-source CIC is used in the design
                 allow_user_init_cfg=False, # allow user-defined alteration of marga configuration set by init, namely RX rate, LO properties etc; see the compile() method for details
>>>>>>> 2191165a
                 halt_and_reset=False, # upon connecting to the server, halt any existing sequences that may be running
                 flush_old_rx=False, # when debugging or developing new code, you may accidentally fill up the RX FIFOs - they will not automatically be cleared in case there is important data inside. Setting this true will always read them out and clear them before running a sequence. More advanced manual code can read RX from existing sequences.
                 ):

        # create socket early so that destructor works
        self._close_socket = True
        if prev_socket is None:
            self._s = socket.socket(socket.AF_INET, socket.SOCK_STREAM)
            self._s.connect( (ip_address, port) )
        else:
            self._s = prev_socket
            self._close_socket = False # do not close previous socket

        self.set_lo_freq(lo_freq)

        if not hasattr(rx_t, "__len__"):
            rx_t = rx_t, rx_t # extend to 2 elements

        # TODO: enable variable rates during a single TR
        self._rx_divs = np.round(np.array(rx_t) * fpga_clk_freq_MHz).astype(np.uint32)
        self._rx_ts = self._rx_divs / fpga_clk_freq_MHz

        if not hasattr(rx_lo, "__len__"):
            rx_lo = rx_lo, rx_lo # extend to 2 elements
        self._rx_lo = rx_lo

        assert grad_board in ('ocra1', 'gpa-fhdo'), "Unknown gradient board!"
        if grad_board == 'ocra1':
            gradb_class = gb.OCRA1
            self._gpa_fhdo_offset_time = 0
        else:
            gradb_class = gb.GPAFHDO
            self._gpa_fhdo_offset_time = gpa_fhdo_offset_time
        self.gradb = gradb_class(self.server_command, grad_max_update_rate)

        if initial_wait is None:
            # auto-set the initial wait to be long enough for initial gradient configuration to finish, plus 1us for miscellaneous startup
            self._initial_wait = 1 + 1/grad_max_update_rate

        self._auto_leds = auto_leds

        assert (seq_csv is None) or (seq_dict is None), "Cannot supply both a sequence dictionary and a CSV file."
        self._csv = None
        self._seq = None
        if seq_dict is not None:
            self.add_flodict(seq_dict)
        elif seq_csv is not None:
            self._csv = seq_csv # None unless a CSV was supplied

        self._print_infos = print_infos
        self._assert_errors = assert_errors

        if init_gpa:
            self.gradb.init_hw()

        if halt_and_reset:
            halted = sc.command({'halt_and_reset': 0}, self._s)[0][4]['halt_and_reset']
            assert halted, "Could not halt the execution of an existing sequence. Please file a bug report."

        self._fix_cic_scale = fix_cic_scale
        self._set_cic_shift = set_cic_shift
        self._flush_old_rx = flush_old_rx
        self._allow_user_init_cfg = allow_user_init_cfg

    def __del__(self):
        if self._close_socket:
            self._s.close()

    def server_command(self, server_dict):
        return sc.command(server_dict, self._s, self._print_infos, self._assert_errors)

    def get_rx_ts(self):
        return self._rx_ts

    def set_lo_freq(self, lo_freq):
        # lo_freq: either a single floating-point value, or an iterable of up to three values for each marga NCO

        # extend lo_freq to 3 elements
        if not hasattr(lo_freq, "__len__"):
            lo_freq = lo_freq, lo_freq, lo_freq # extend to 3 elements
        elif len(lo_freq) < 3:
            lo_freq = lo_freq[0], lo_freq[1], lo_freq[0] # extend from 2 to 3 elements

        self._dds_phase_steps = np.round(2**31 / fpga_clk_freq_MHz * np.array(lo_freq)).astype(np.uint32)
        self._lo_freqs = self._dds_phase_steps * fpga_clk_freq_MHz / (2 ** 31) # real LO freqs -- TODO: print for debugging

        self._seq_compiled = False # force recompilation

    def flo2int(self, seq_dict):
        """Convert a floating-point sequence dictionary to an integer binary
        dictionary"""

        intdict = {}

        ## Various functions to handle the conversion
        def times_us(farr):
            """ farr: float array, times in us units; [0, inf) """
            return np.round(fpga_clk_freq_MHz * farr).astype(np.int64) # negative values will get rejected at a later stage

        def tx_real(farr):
            """ farr: float array, [-1, 1] """
            return np.round(32767 * farr).astype(np.uint16)

        def tx_complex(times, farr, tolerance=2e-6):
            """times: float time array, farr: complex float array, [-1-1j, 1+1j]
            tolerance: minimum difference two values need to be considered binary-unique (2e-6 corresponds to ~19 bits)
            -- returns a tuple with repeated elements removed"""
            idata, qdata = farr.real, farr.imag
            unique = lambda k: np.concatenate([[True], np.abs(np.diff(k)) > tolerance])
            # DEBUGGING: use the below lambda instead to avoid stripping repeated values
            # unique = lambda k: np.ones_like(k, dtype=bool)
            idata_u, qdata_u = unique(idata), unique(qdata)
            tbins = ( times_us(times[idata_u] + self._initial_wait), times_us(times[qdata_u] + self._initial_wait) )
            txbins = ( tx_real(idata[idata_u]), tx_real(qdata[qdata_u]) )
            return tbins, txbins

        for key, (times, vals) in seq_dict.items():
            # each possible dictionary entry returns a tuple (even if one element) for the binary dictionary to send to marcompile
            tbin = times_us(times + self._initial_wait),
            if key in ['tx0_i', 'tx0_q', 'tx1_i', 'tx1_q']:
                valbin = tx_real(vals),
                keybin = key,
            elif key in ['tx0', 'tx1']:
                tbin, valbin = tx_complex(times, vals)
                keybin = key + '_i', key + '_q'
            elif key in ['grad_vx', 'grad_vy', 'grad_vz', 'grad_vz2',
                         'fhdo_vx', 'fhdo_vy', 'fhdo_vz', 'fhdo_vz2',
                         'ocra1_vx', 'ocra1_vy', 'ocra1_vz', 'ocra1_vz2']:
                # marcompile will figure out whether the key matches the selected grad board
                keyb, channel = self.gradb.key_convert(key)
                keybin = keyb, # tuple
                valbin = self.gradb.float2bin(vals, channel),

                # hack to de-synchronise GPA-FHDO outputs, to give the
                # user the illusion of being able to output on several
                # channels in parallel
                if self._gpa_fhdo_offset_time:
                    tbin = times_us(times + channel*self._gpa_fhdo_offset_time + self._initial_wait),

            elif key in ['rx0_rate', 'rx1_rate']:
                keybin = key,
                valbin = vals.astype(np.uint16),
            elif key in ['rx0_rate_valid', 'rx1_rate_valid', 'rx0_rst_n', 'rx1_rst_n', 'rx0_en', 'rx1_en', 'tx_gate', 'rx_gate', 'trig_out']:
                keybin = key,
                # binary-valued data
                valbin = vals.astype(np.int32),
                for vb in valbin:
                    assert np.all( (0 <= vb) & (vb <= 1) ), "Binary columns must be [0,1] or [False, True] valued"
            elif key in ['leds']:
                keybin = key,
                valbin = vals.astype(np.int32),
            else:
                warnings.warn("Unknown marga experiment dictionary key: " + key)
                continue

            for t, k, v in zip(tbin, keybin, valbin):
                intdict[k] = (t, v)

        return intdict

    def add_intdict(self, seq_intdict, append=True):
        """ Add an integer-format dictionary to the sequence, or replace the old (time, value) tuples with new ones """
        if self._seq is None:
            self._seq = {}

        for name, sb in seq_intdict.items():
            if name in self._seq.keys() and append:
                a, b = self._seq[name]
                self._seq[name] = ( np.append(a, sb[0]), np.append(b, sb[1]) )
            else:
                self._seq[name] = sb

    def add_flodict(self, flodict, append=True):
        """ Add a floating-point dictionary to the sequence """
        assert self._csv is None, "Cannot replace the dictionary for an Experiment class created from a CSV"
        self.add_intdict(self.flo2int(flodict), append)
        self._seq_compiled = False

    def compile(self):
        """Convert either dictionary or CSV file into machine code, with
        extra machine code at the start to ensure the system is initialised to
        the correct state.

        Initially, configure the RX rates and set the LEDs.
        Remainder of the sequence will be as programmed.
        """

        # RX and LO configuration
        tstart = 50 # cycles before doing anything
        rx_wait = 50 # cycles to run RX before setting rate, then later resetting again
        initial_cfg = {# 'rx0_rst_n': ( np.array([tstart, tstart + 2*rx_wait]), np.array([1, 0]) ),
                       # 'rx1_rst_n': ( np.array([tstart, tstart + 2*rx_wait]), np.array([1, 0]) ),
                       'rx0_rst_n': ( np.array([tstart]), np.array([1]) ),
                       'rx1_rst_n': ( np.array([tstart]), np.array([1]) ),
                       'lo0_freq': ( np.array([tstart]), np.array([self._dds_phase_steps[0]]) ),
                       'lo1_freq': ( np.array([tstart]), np.array([self._dds_phase_steps[1]]) ),
                       'lo2_freq': ( np.array([tstart]), np.array([self._dds_phase_steps[2]]) ),
                       'lo0_rst': ( np.array([tstart, tstart + 1]), np.array([1, 0]) ),
                       'lo1_rst': ( np.array([tstart, tstart + 1]), np.array([1, 0]) ),
                       'lo2_rst': ( np.array([tstart, tstart + 1]), np.array([1, 0]) )
                       }

        # Set CIC decimation rate and internal shift, if necessary, and calculate CIC scale correction
        rx0_words, self._rx0_cic_factor = fc.cic_words(self._rx_divs[0], self._set_cic_shift)
        rx1_words, self._rx1_cic_factor = fc.cic_words(self._rx_divs[1], self._set_cic_shift)
        if not self._fix_cic_scale: # clear the correction factor
            self._rx0_cic_factor = 1
            self._rx1_cic_factor = 1
        rx0r_st = tstart + rx_wait
        wds = len(rx0_words)
        ar0 = np.arange(wds, dtype=int)
        ar1 = np.arange(wds + 1, dtype=int)
        ow = np.ones(wds + 1, dtype=int)
        ow[-1] = 0

        initial_cfg.update({
            'rx0_rate': ( tstart + rx_wait + ar0, np.array(rx0_words) ),
            'rx1_rate': ( tstart + rx_wait + ar0, np.array(rx1_words) ),
            'rx0_rate_valid': ( tstart + rx_wait + ar1, ow),
            'rx1_rate_valid': ( tstart + rx_wait + ar1, ow),
        })

        # LO source configuration (only set non-default values if necessary)
        if self._rx_lo[0] != 0:
            initial_cfg.update({ 'rx0_lo': ( np.array([tstart]), np.array([self._rx_lo[0]]) ) })
        if self._rx_lo[1] != 0:
            initial_cfg.update({ 'rx1_lo': ( np.array([tstart]), np.array([self._rx_lo[1]]) ) })

        # Automatic LED scan
        if self._auto_leds:
            led_steps = 256

            # find max time used in system
            ultimate_time = 0
            for k in self._seq:
                loc_last_time = self._seq[k][0][-1]
                if loc_last_time > ultimate_time:
                    ultimate_time = loc_last_time

            if ultimate_time < 256:
                led_steps = ultimate_time
            led_times = np.linspace(tstart, ultimate_time + tstart, 256).astype(np.int64)
            led_vals = np.linspace(1, 256, led_steps).astype(np.uint32)
            initial_cfg.update({ 'leds': (led_times, led_vals) }) # should overlap with any previous LED settings

        # do not clear relevant dictionary values if user-defined configuration of init parameters at runtime is allowed
        self.add_intdict(initial_cfg, append=self._allow_user_init_cfg)

        self._machine_code = np.array( fc.dict2bin(self._seq,
                                             self.gradb.bin_config['initial_bufs'],
                                             self.gradb.bin_config['latencies'], # TODO: can add extra manipulation here, e.g. add to another array etc
                                             ), dtype=np.uint32 )

        self._seq_compiled = True

    def get_flodict(self, intd=None):
        """Calculate floating-point dictionaries based on the data inside the
        Experiment class so far -- useful for plotting or testing the sequence"""

        if intd is None:
            if not self._seq_compiled:
                self.compile()

            intd = self._seq

        flodict = {}

        def convert_t(t_bin, y):
            # add a zero event in the beginning, and shift the times to the 'user frame'
            t = np.concatenate( ([0], t_bin) ) /fpga_clk_freq_MHz - self._initial_wait
            # add a zero value in the beginning of outputs
            y2 = np.concatenate( ([0], y) )
            return t, y2

        # Convert TX channels
        for txl in ['tx0_i', 'tx0_q', 'tx1_i', 'tx1_q']:
            try:
                t_bin, tx_bin = intd[txl]
                t, tx = convert_t(t_bin, tx_bin.astype(np.int16) / 32768)
                flodict[txl] = (t, tx)
            except KeyError:
                continue

        # Convert gradient channels
        for gradl in self.gradb.keys():
            try:
                t_bin, grad_bin = intd[gradl]
                t, grad = convert_t(t_bin, self.gradb.bin2float(grad_bin) )
                flodict[gradl] = (t, grad)
            except KeyError:
                continue

        # Convert RX enable channels
        for rxl in ['rx0_en', 'rx1_en']:
            try:
                t_bin, rx = intd[rxl]
                t, rx = convert_t(t_bin, rx)
                flodict[rxl] = (t, rx)
            except KeyError:
                continue

        # Convert digital outputs
        for iol in ['tx_gate', 'rx_gate', 'trig_out', 'leds']:
            try:
                t_bin, io = intd[iol]
                t, io = convert_t(t_bin, io)
                if iol == 'leds':
                    io = io.astype(np.uint8).astype(float) / 256
                    flodict[iol] = (t, io)
            except KeyError:
                continue

        return flodict

    def plot_sequence(self, axes=None):
        """ axes: 4-element tuple of axes upon which the TX, gradients, RX and digital I/O plots will be drawn.
        If not provided, plot_sequence() will create its own. """
        if axes is None:
            _, axes = plt.subplots(4, 1, figsize=(12,8), sharex='col')

        (txs, grads, rxs, ios) = axes

        fd = self.get_flodict()

        # Plot TX channels
        for txl in ['tx0_i', 'tx0_q', 'tx1_i', 'tx1_q']:
            try:
                txs.step(*fd[txl], where='post', label=txl)
            except KeyError:
                continue

        # Plot gradient channels
        for gradl in self.gradb.keys():
            try:
                grads.step(*fd[gradl], where='post', label=gradl)
            except KeyError:
                continue

        # Plot RX enable channels
        for rxl in ['rx0_en', 'rx1_en']:
            try:
                rxs.step(*fd[rxl], where='post', label=rxl)
            except KeyError:
                continue

        # Plot digital outputs
        for iol in ['tx_gate', 'rx_gate', 'trig_out', 'leds']:
            try:
                ios.step(*fd[iol], where='post', label=iol)
            except KeyError:
                continue

        for ax in axes:
            ax.legend()
            ax.grid(True)

        ios.set_xlabel(r'time ($\mu$s)')
        return fd

    def run(self):
        """ compile the TX and grad data, send everything over.
        Returns the resultant data """

        if not self._seq_compiled:
            self.compile()

        if self._flush_old_rx:
            rx_data_old, _ = sc.command({'read_rx': 0}, self._s)
            # TODO: do something with RX data previously collected by the server

        rx_data, msgs = sc.command({'run_seq': self._machine_code.tobytes()}, self._s)

        rxd = rx_data[4]['run_seq']
        rxd_iq = {}

        # (1 << 24) just for the int->float conversion to be reasonable - exact value doesn't matter for now
        rx0_norm_factor = self._rx0_cic_factor / (1 << 24)
        rx1_norm_factor = self._rx0_cic_factor / (1 << 24)

        try:
            rxd_iq['rx0'] = rx0_norm_factor * ( np.array(rxd['rx0_i']).astype(np.int32).astype(float) + \
                             1j * np.array(rxd['rx0_q']).astype(np.int32).astype(float) )
        except (KeyError, TypeError):
            pass

        try:
            rxd_iq['rx1'] = rx1_norm_factor * ( np.array(rxd['rx1_i']).astype(np.int32).astype(float) + \
                             1j * np.array(rxd['rx1_q']).astype(np.int32).astype(float) )
        except (KeyError, TypeError):
            pass

        return rxd_iq, msgs

    def close_server(self, only_if_sim=False):
        ## Either always close server, or only close server if it's a simulation
        if not only_if_sim or sc.command({'are_you_real':0}, self._s)[0][4]['are_you_real'] == "simulation":
            sc.send_packet(sc.construct_packet({}, 0, command=sc.close_server_pkt), self._s)

def test_rx_scaling(lo_freq=0.5, rf_amp=0.5, rf_steps=True, rx_time=50, rx_periods=[600], rx_padding=20, plot_rx=False):

    expt = Experiment(lo_freq=lo_freq, rx_t=rx_periods[0] / fpga_clk_freq_MHz,
                      fix_cic_scale=False, set_cic_shift=True, allow_user_init_cfg=True, flush_old_rx=True)
    tr_t = 0
    tr_period = rx_time + rx_padding
    rx_lengths = []

    def single_pulse_tr(tstart, rx_period=20):
        if rf_steps:
            tx_shape = np.array([0, 0.2, 0.4, 0.6, 0.8, 1, 0.8, 0.6, 0.4, 0.2, 0]) * rf_amp
            tx_times = np.array([0, 0.1, 0.2, 0.3, 0.4, 0.5, 0.6, 0.7, 0.8, 0.9, 1]) * (rx_time - 2*rx_padding)
        else:
            tx_shape = np.array([1, 0]) * rf_amp
            tx_times = np.array([0, 1]) * (rx_time - 2*rx_padding)
        tx_seq = ( tstart + 5 + rx_padding + tx_times, tx_shape )
        rx_seq = ( tstart + 5 + np.array([0, rx_time]), np.array([1, 0]) )

        # Rate adjustment
        set_cic_shift = expt._set_cic_shift
        rx_words, _ = fc.cic_words(rx_period, set_cic_shift)
        rx_wait = 100
        rxr_st = tstart + rx_wait
        wds = len(rx_words)
        ar0 = np.arange(wds, dtype=int)
        ar1 = np.arange(wds + 1, dtype=int)
        ow = np.ones(wds + 1, dtype=int)
        ow[-1] = 0
        rate_seq = ( tstart + (rx_wait + ar0) / fpga_clk_freq_MHz, np.array(rx_words) )
        rate_en_seq = ( tstart + (rx_wait + ar1) / fpga_clk_freq_MHz, ow )

        value_dict = {
            'tx0': tx_seq, 'tx1': tx_seq,
            'rx0_en': rx_seq,
            'rx1_en': rx_seq,
            'rx0_rate': rate_seq, 'rx1_rate': rate_seq,
            'rx0_rate_valid': rate_en_seq, 'rx1_rate_valid': rate_en_seq,
            }

        # if rx_period % 2:
        #     value_dict.pop('rx0_rate_valid', None)
        #     value_dict.pop('rx1_rate_valid', None)

        return value_dict

    for rt in rx_periods:
        expt.add_flodict( single_pulse_tr( tr_t , rt) )
        tr_t += tr_period
        rx_lengths.append( int(rx_time * fpga_clk_freq_MHz / rt) )

    rxd, msgs = expt.run()
    expt.close_server(True)

    # rx_lengths_a = np.array(rx_lengths)
    # print("RX lengths from calculation: ", rx_lengths)

    pulse_means = []

    if plot_rx:
        rx0_mag = np.abs(rxd['rx0'])
        rx1_mag = np.abs(rxd['rx1'])

        initial_excess = 5 # amount to throw away from the start of each acquisition
        M = 0

        plt.figure(figsize=(12, 6))
        plt.xlabel('RX sample')
        plt.ylabel('RF magnitude')
        for k, l in zip(rx_periods, rx_lengths):
            x = np.arange(M + initial_excess, M+l)
            y = np.array(rx1_mag[M + initial_excess : M+l])

            _, cic_correction = fc.cic_words(k)
            ysc = y * cic_correction

            # avoid off-by-1 errors - bit of a hack
            if len(ysc) != len(x):
                x = x[:-1]

            if True:
                plt.plot(x, ysc)
            M += l
            # pulse_means.append( y[y > 0.5*y.max()].mean() )
            # pulse_means.append( y.mean() )
            pulse_means.append( ysc.max() )

        plt.figure(figsize=(8,7))
        pma = np.array(pulse_means)
        plt.subplot(2,1,1)
        plt.plot(rx_periods, pma/pma.mean())
        plt.xlabel('RX decimation')
        plt.ylabel('RX peak amp')
        plt.grid(True)
        # plt.subplot(3,1,2)
        # plt.plot(rx_periods, rx_lengths)
        # plt.legend(['rx samples'])
        # plt.xlabel('RX decimation')
        # plt.grid(True)
        plt.subplot(2,1,2)
        _, cic_corrections = fc.cic_words(rx_periods)
        plt.plot(rx_periods, cic_corrections )
        plt.xlabel('RX decimation')
        plt.ylabel('RX CIC correction factor')
        plt.grid(True)
        plt.show()

def test_gpa_calibration():
    expt = Experiment(init_gpa=True)

    # test calibration on GPA-FHDO capable of driving a full current load
    # if false, just test over a narrow range
    full_current = True

    if full_current:
        expt.gradb.calibrate(channels=[0], max_current=0.7, num_calibration_points=30, averages=5, settle_time=0.005, poly_degree=5)
        expt.gradb.calibrate(channels=[0], max_current=0.7, num_calibration_points=30, averages=1, test_cal=True)
    else:
        expt.gradb.calibrate(channels=[0], max_current=0.05, num_calibration_points=30, averages=5, settle_time=0.005, poly_degree=2)
        expt.gradb.calibrate(channels=[0], max_current=0.05, num_calibration_points=30, averages=1, test_cal=True)

def test_lo_change():
    expt = Experiment(auto_leds=False)
    expt.add_flodict({'tx0': ( np.array([1]), np.array([0.5]) )})
    expt.compile()
    expt.set_lo_freq(2)
    expt.compile()
    expt.run()
    # expt.close_server(only_if_sim=True)

if __name__ == "__main__":
    print("No tests are run.")
    if False:
        test_rx_scaling(lo_freq=0.5,
                        rf_amp=1,
                        rf_steps=False,
                        rx_time=300,
                        rx_padding=10,
                        # rx_periods = np.ones(10, dtype=int)*30,
                        # rx_periods=np.arange(4, 400, 1),
                        # rx_periods=np.arange(4, 40, 1),
                        rx_periods=np.arange(4, 100, 1),
                        # rx_periods=np.arange(10, 400, 1),
                        # rx_periods=np.array([5, 10, 20, 50, 100, 200, 500]),
                        plot_rx=False)

    if False:
        test_gpa_calibration()

    if False:
        test_lo_change()<|MERGE_RESOLUTION|>--- conflicted
+++ resolved
@@ -72,13 +72,8 @@
                  auto_leds=True, # automatically scan the LED pattern from 0 to 255 as the sequence runs (set to off if you wish to manually control the LEDs)
                  prev_socket=None, # previously-opened socket, if want to maintain status etc
                  fix_cic_scale=True, # scale the RX data precisely based on the rate being used; otherwise a 2x variation possible in data amplitude based on rate
-<<<<<<< HEAD
                  set_cic_shift=True, # program the CIC internal bit shift to maintain the gain within a factor of 2 independent of rate; required if the open-source CIC is used in the design
                  allow_user_init_cfg=False, # allow user-defined alteration of flocra configuration set by init, namely RX rate, LO properties etc; see the compile() method for details
-=======
-                 set_cic_shift=False, # program the CIC internal bit shift to maintain the gain within a factor of 2 independent of rate; required if the open-source CIC is used in the design
-                 allow_user_init_cfg=False, # allow user-defined alteration of marga configuration set by init, namely RX rate, LO properties etc; see the compile() method for details
->>>>>>> 2191165a
                  halt_and_reset=False, # upon connecting to the server, halt any existing sequences that may be running
                  flush_old_rx=False, # when debugging or developing new code, you may accidentally fill up the RX FIFOs - they will not automatically be cleared in case there is important data inside. Setting this true will always read them out and clear them before running a sequence. More advanced manual code can read RX from existing sequences.
                  ):
