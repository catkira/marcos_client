#!/usr/bin/env python3

import msgpack

version_major = 0
<<<<<<< HEAD
version_minor = 2
version_debug = 1
=======
version_minor = 1
version_debug = 0
>>>>>>> e9268414
version_full = (version_major << 16) | (version_minor << 8) | version_debug

request_pkt = 0
emergency_stop_pkt = 1
close_server_pkt = 2
reply_pkt = 128

fpga_clk_freq_MHz = 125

def construct_packet(data, packet_idx=0, command=request_pkt, version=(version_major, version_minor, version_debug)):
    vma, vmi, vd = version
    assert vma < 256 and vmi < 256 and vd < 256, "Version is too high for a byte!"
    version = (vma << 16) | (vmi << 8) | vd
    fields = [command, packet_idx, 0, version, data]
    return fields

def process(payload, print_all=False):
    # data = msgpack.unpackb(raw_reply, use_list=False, max_array_len=1024*1024)
    reply_data = payload[4]

    if print_all:
        print("")
        
        status = payload[5]

        try:
            print("Errors:")
            for k in status['errors']:
                print(k)
        except KeyError:
            pass

        try:
            print("Warnings:")
            for k in status['warnings']:
                print(k)
        except KeyError:
            pass

        try:
            print("Infos:")
            for k in status['infos']:
                print(k)
        except KeyError:
            pass

    try:
        print("Last elements of returned unsigned arrays: {:f}, {:f}".format(
            payload[4]['test_throughput']['array1'][-1], payload[4]['test_throughput']['array2'][-1]))
    except KeyError:
        print("Reply data: ")
        print(reply_data)

def send_packet(packet, socket):
    socket.sendall(msgpack.packb(packet))

    unpacker = msgpack.Unpacker()
    packet_done = False
    while not packet_done:
        buf = socket.recv(1024)
        if not buf:
            break
        unpacker.feed(buf)
        for o in unpacker: # ugly way of doing it
            return o # quit function after 1st reply (could make this a thread in the future)

def ba_flip_endian(ba):
    # Flip the endianness of the byte array, to suit the server hardware's strange convention
    N = len(ba)
    ba2 = bytearray(N)

    for k in range(N//4):
        ba2[4*k] = ba[4*k+3]
        ba2[4*k+1] = ba[4*k+2]
        ba2[4*k+2] = ba[4*k+1]
        ba2[4*k+3] = ba[4*k]

    return ba2<|MERGE_RESOLUTION|>--- conflicted
+++ resolved
@@ -3,13 +3,8 @@
 import msgpack
 
 version_major = 0
-<<<<<<< HEAD
 version_minor = 2
 version_debug = 1
-=======
-version_minor = 1
-version_debug = 0
->>>>>>> e9268414
 version_full = (version_major << 16) | (version_minor << 8) | version_debug
 
 request_pkt = 0
